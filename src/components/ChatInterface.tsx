import React, { useState, useRef, useEffect } from 'react';
import { Button } from '@/components/ui/button';
import { Input } from '@/components/ui/input';
import { Send, HelpCircle, BookOpen, Sparkles, Bot, Upload, Paperclip, Play, Pause, Square, Timer } from 'lucide-react';
// import { useToast } from '@/hooks/use-toast';
import brainIllustration from '@/assets/brain-illustration.jpg';
import studyDesk from '@/assets/study-desk.jpg';
import ReactMarkdown from 'react-markdown';
<<<<<<< HEAD
import remarkGfm from 'remark-gfm';

// Minimal typing for MathJax on the window object
declare global {
  interface Window {
    MathJax?: {
      typesetPromise?: (elements?: Element[] | null) => Promise<void>;
    };
  }
}
=======
>>>>>>> bc741106

interface Message {
  id: string;
  type: 'user' | 'ai';
  content: string;
  timestamp: Date;
}

const ChatInterface = () => {
  const [messages, setMessages] = useState<Message[]>([]);
  const [inputValue, setInputValue] = useState('');
  const [isLoading, setIsLoading] = useState(false);
  const [uploadedFiles, setUploadedFiles] = useState<File[]>([]);
  const [timerMinutes, setTimerMinutes] = useState<number>(25);
  const [timerSeconds, setTimerSeconds] = useState<number>(0);
  const [totalSeconds, setTotalSeconds] = useState<number>(0);
  const [isTimerRunning, setIsTimerRunning] = useState<boolean>(false);
  const [timerCompleted, setTimerCompleted] = useState<boolean>(false);
  const messagesEndRef = useRef<HTMLDivElement>(null);
  const messagesContainerRef = useRef<HTMLDivElement>(null);
  const fileInputRef = useRef<HTMLInputElement>(null);
  const timerIntervalRef = useRef<NodeJS.Timeout | null>(null);
  // const { toast } = useToast();

  const scrollToBottom = () => {
    messagesEndRef.current?.scrollIntoView({ behavior: 'smooth' });
  };

  useEffect(() => {
    scrollToBottom();
    // Trigger MathJax typesetting on new messages if available
    const container = messagesContainerRef.current;
    if (container && window.MathJax?.typesetPromise) {
      window.MathJax.typesetPromise([container]).catch((err) => {
        console.error('MathJax typeset error:', err);
      });
    }
  }, [messages]);

  // Timer functions
  const formatTime = (totalSecs: number): string => {
    const minutes = Math.floor(totalSecs / 60);
    const seconds = totalSecs % 60;
    return `${minutes.toString().padStart(2, '0')}:${seconds.toString().padStart(2, '0')}`;
  };

  const startTimer = () => {
    if (!isTimerRunning && timerMinutes > 0) {
      setIsTimerRunning(true);
      setTimerCompleted(false);
      const totalSecs = timerMinutes * 60;
      setTotalSeconds(totalSecs);
      setTimerSeconds(totalSecs);
      
      timerIntervalRef.current = setInterval(() => {
        setTimerSeconds(prev => {
          if (prev <= 1) {
            setIsTimerRunning(false);
            setTimerCompleted(true);
            if (timerIntervalRef.current) {
              clearInterval(timerIntervalRef.current);
            }
            return 0;
          }
          return prev - 1;
        });
      }, 1000);
    }
  };

  const pauseTimer = () => {
    setIsTimerRunning(false);
    if (timerIntervalRef.current) {
      clearInterval(timerIntervalRef.current);
      timerIntervalRef.current = null;
    }
  };

  const resetTimer = () => {
    setIsTimerRunning(false);
    setTimerCompleted(false);
    setTimerSeconds(0);
    setTotalSeconds(0);
    if (timerIntervalRef.current) {
      clearInterval(timerIntervalRef.current);
      timerIntervalRef.current = null;
    }
  };

  // Cleanup timer on unmount
  useEffect(() => {
    return () => {
      if (timerIntervalRef.current) {
        clearInterval(timerIntervalRef.current);
      }
    };
  }, []);

  const addMessage = (content: string, type: 'user' | 'ai') => {
    const newMessage: Message = {
      id: Date.now().toString(),
      type,
      content,
      timestamp: new Date(),
    };
    setMessages(prev => [...prev, newMessage]);
  };

<<<<<<< HEAD
  const callBackendHint = async (mode: 'hint' | 'check', learned: string = '') => {
    try {
      const response = await fetch('http://localhost:8000/give-hint', {
=======
  const callBackendHint = async (mode: 'hint' | 'check', userQuestion?: string) => {
    try {
      const response = await fetch('http://localhost:3000/give_hint', {
>>>>>>> bc741106
        method: 'POST',
        headers: {
          'Content-Type': 'application/json',
        },
        body: JSON.stringify({
<<<<<<< HEAD
          learned: learned || inputValue || 'Current work context',
          question: learned || inputValue || ''
        })
=======
          question: userQuestion || ""
        }),
>>>>>>> bc741106
      });
      
      if (!response.ok) {
        throw new Error(`HTTP error! status: ${response.status}`);
      }
      
<<<<<<< HEAD
      // The endpoint returns JSON with hint field
      const result = await response.json();
      return result.hint || 'No response from server';
=======
      const responseText = await response.text();
      return responseText || 'No response from server';
>>>>>>> bc741106
    } catch (error) {
      console.error('Error calling backend:', error);
      return mode === 'hint' 
        ? '💡 **Hint:** Unable to get hint at the moment. Please try again.'
        : '🔍 **Check:** Unable to check work at the moment. Please try again.';
    }
  };

  const simulateAIResponse = async (userInput: string, mode: 'hint' | 'check' | 'general') => {
    setIsLoading(true);
    
    let response = '';
    
    if (mode === 'hint' || mode === 'check') {
<<<<<<< HEAD
      response = await callBackendHint(mode, userInput);
=======
      // For button clicks, don't pass user input (use default behavior)
      response = await callBackendHint(mode);
>>>>>>> bc741106
    } else {
      // For text input, pass the user's question to the hint endpoint
      response = await callBackendHint('hint', userInput);
    }
    
    addMessage(response, 'ai');
    setIsLoading(false);
  };

  const handleSubmit = async (mode: 'hint' | 'check' | 'general' = 'general') => {
    if (!inputValue.trim()) {
      console.log("Empty message - please enter a question or request.");
      return;
    }

    const userMessage = inputValue.trim();
    addMessage(userMessage, 'user');
    setInputValue('');
    
    await simulateAIResponse(userMessage, mode);
  };

  const handleFileUpload = (e: React.ChangeEvent<HTMLInputElement>) => {
    const files = Array.from(e.target.files || []);
    setUploadedFiles(prev => [...prev, ...files]);
    
    files.forEach(file => {
      console.log(`File uploaded: ${file.name} has been attached to your message.`);
    });
  };

  const removeFile = (index: number) => {
    setUploadedFiles(prev => prev.filter((_, i) => i !== index));
  };

  const handleKeyPress = (e: React.KeyboardEvent) => {
    if (e.key === 'Enter' && !e.shiftKey) {
      e.preventDefault();
      handleSubmit();
    }
  };

  return (
    <div className="h-screen w-full flex flex-col relative overflow-hidden">
      
      {/* Content Layer */}
      <div className="relative z-10 flex flex-col h-full">
        {/* Elegant Header with Background Image */}
        <div 
          className="flex-shrink-0 p-6 border-b border-purple-200/50 shadow-sm relative bg-cover bg-center"
          style={{ backgroundImage: `url('https://images.unsplash.com/photo-1481627834876-b7833e8f5570?ixlib=rb-4.0.3&ixid=M3wxMjA3fDB8MHxwaG90by1wYWdlfHx8fGVufDB8fHx8fA%3D%3D&auto=format&fit=crop&w=2000&q=80')` }}
        >
          <div className="absolute inset-0 bg-gradient-to-r from-purple-900/80 via-indigo-900/70 to-violet-900/80 backdrop-blur-sm"></div>
          
          {/* Timer Section in top left corner - compact */}
          <div className="absolute top-24 left-4 z-20">
            <div className="bg-white/95 backdrop-blur-sm rounded-lg p-3 border border-gray-200 shadow-sm min-w-[220px]">
              <div className="flex items-center gap-2 mb-2">
                <Timer className="w-4 h-4 text-purple-600" />
                <span className="text-gray-800 font-medium text-sm">Study Timer</span>
              </div>
              
              {/* Timer Input */}
              <div className="flex items-center gap-2 mb-2">
                <Input
                  type="number"
                  min="1"
                  max="180"
                  value={timerMinutes}
                  onChange={(e) => setTimerMinutes(Math.max(1, parseInt(e.target.value) || 1))}
                  disabled={isTimerRunning}
                  className="w-12 h-6 text-xs text-center border-purple-200 focus:border-purple-400"
                  placeholder="25"
                />
                <span className="text-gray-700 text-xs">min</span>
              </div>
              
              {/* Progress Bar */}
              {totalSeconds > 0 && (
                <div className="mb-2">
                  <div className="w-full bg-gray-200 rounded-full h-1.5">
                    <div 
                      className="bg-gradient-to-r from-green-500 to-blue-600 h-1.5 rounded-full transition-all duration-1000"
                      style={{ 
                        width: `${((totalSeconds - timerSeconds) / totalSeconds) * 100}%` 
                      }}
                    ></div>
                  </div>
                  <div className="flex justify-between text-xs text-gray-600 mt-1">
                    <span>{formatTime(totalSeconds - timerSeconds)}</span>
                    <span>{formatTime(timerSeconds)}</span>
                  </div>
                </div>
              )}
              
              {/* Timer Display */}
              <div className="text-center mb-2">
                <div className="text-lg font-mono font-bold text-gray-900">
                  {timerSeconds > 0 ? formatTime(timerSeconds) : formatTime(timerMinutes * 60)}
                </div>
                {timerCompleted && (
                  <div className="text-green-600 text-xs font-medium animate-pulse">
                    Time's up! 🎉
                  </div>
                )}
              </div>
              
              {/* Timer Controls */}
              <div className="flex gap-1 justify-center">
                {!isTimerRunning ? (
                  <Button
                    variant="outline"
                    size="sm"
                    onClick={startTimer}
                    disabled={timerMinutes <= 0}
                    className="h-6 px-2 text-xs border-purple-200 hover:bg-purple-50 text-gray-700"
                  >
                    <Play className="w-3 h-3 mr-1" />
                    Start
                  </Button>
                ) : (
                  <Button
                    variant="outline"
                    size="sm"
                    onClick={pauseTimer}
                    className="h-6 px-2 text-xs border-purple-200 hover:bg-purple-50 text-gray-700"
                  >
                    <Pause className="w-3 h-3 mr-1" />
                    Pause
                  </Button>
                )}
                <Button
                  variant="outline"
                  size="sm"
                  onClick={resetTimer}
                  className="h-6 px-2 text-xs border-purple-200 hover:bg-purple-50 text-gray-700"
                >
                  <Square className="w-3 h-3 mr-1" />
                  Reset
                </Button>
              </div>
            </div>
          </div>
          
          <div className="relative z-10 flex items-center justify-between px-8">
            {/* Left side decorative image */}
            <div className="flex items-center">
              <img 
                src="https://images.unsplash.com/photo-1481627834876-b7833e8f5570?ixlib=rb-4.0.3&auto=format&fit=crop&w=100&q=80" 
                alt="" 
                className="w-8 h-8 rounded-full object-cover opacity-60 shadow-sm"
              />
            </div>
            
            {/* Center content */}
            <div className="flex items-center gap-4">
              <Bot className="w-6 h-6 text-purple-200" />
              <h1 className="text-3xl font-bold bg-gradient-to-r from-purple-100 to-indigo-100 bg-clip-text text-transparent">
                Step by Step
              </h1>
              <div className="p-2 rounded-full bg-gradient-to-r from-indigo-400 to-violet-400 shadow-lg">
                <Sparkles className="w-5 h-5 text-white" />
              </div>
            </div>
            
            {/* Right side decorative image */}
            <div className="flex items-center">
              <img 
                src="https://images.unsplash.com/photo-1456513080510-7bf3a84b82f8?ixlib=rb-4.0.3&auto=format&fit=crop&w=100&q=80" 
                alt="" 
                className="w-8 h-8 rounded-full object-cover opacity-60 shadow-sm"
              />
            </div>
          </div>
        </div>


        {/* Messages Area - Takes remaining space */}
        <div className="flex-1 overflow-y-auto p-4">
          {messages.length === 0 ? (
            <div className="text-center py-16">
              <div className="text-muted-foreground mb-6">
                <div className="relative w-32 h-32 mx-auto mb-6">
                  <img 
                    src={brainIllustration} 
                    alt="AI Brain" 
                    className="w-full h-full object-cover rounded-2xl shadow-lg"
                  />
                  <div className="absolute inset-0 bg-primary/10 rounded-2xl" />
                  <div className="absolute inset-0 flex items-center justify-center">
                    <BookOpen className="w-12 h-12 text-primary" />
                  </div>
                </div>
                <h3 className="text-lg font-medium mb-2">Ready to Learn?</h3>
                <p>Start by asking a question, requesting a hint, or sharing your work for review.</p>
                
                {/* Study Tips */}
                <div className="grid grid-cols-1 md:grid-cols-2 gap-4 mt-8 max-w-2xl mx-auto">
                  <div className="bg-primary-light rounded-xl p-4 text-left">
                    <div className="flex items-center gap-3 mb-2">
                      <img src={studyDesk} alt="Study tips" className="w-8 h-8 rounded-lg object-cover" />
                      <span className="font-medium text-primary">Study Tips</span>
                    </div>
                    <p className="text-sm text-muted-foreground">Ask specific questions for better answers</p>
                  </div>
                  <div className="bg-accent rounded-xl p-4 text-left">
                    <div className="flex items-center gap-3 mb-2">
                      <HelpCircle className="w-8 h-8 text-primary" />
                      <span className="font-medium text-primary">Get Hints</span>
                    </div>
                    <p className="text-sm text-muted-foreground">Use hints when you're stuck on problems</p>
                  </div>
                </div>
              </div>
            </div>
          ) : (
            <div ref={messagesContainerRef} className="max-w-4xl mx-auto p-10 space-y-8 relative">
              {/* Left side decorative images */}
              <div className="fixed left-4 top-[20%] transform -translate-y-1/2 opacity-20 z-0">
                <img 
                  src="https://cdn-icons-png.flaticon.com/512/3145/3145765.png" 
                  alt="" 
                  className="w-16 h-16 object-contain"
                />
              </div>
              <div className="fixed left-4 top-[35%] transform -translate-y-1/2 opacity-15 z-0">
                <img 
                  src="https://cdn-icons-png.flaticon.com/512/2232/2232688.png" 
                  alt="" 
                  className="w-12 h-12 object-contain"
                />
              </div>
              <div className="fixed left-4 top-[50%] transform -translate-y-1/2 opacity-20 z-0">
                <img 
                  src="https://cdn-icons-png.flaticon.com/512/3534/3534033.png" 
                  alt="" 
                  className="w-14 h-14 object-contain"
                />
              </div>
              <div className="fixed left-4 top-[65%] transform -translate-y-1/2 opacity-10 z-0">
                <img 
                  src="https://cdn-icons-png.flaticon.com/512/2232/2232688.png" 
                  alt="" 
                  className="w-10 h-10 object-contain"
                />
              </div>
              <div className="fixed left-4 top-[80%] transform -translate-y-1/2 opacity-15 z-0">
                <img 
                  src="https://cdn-icons-png.flaticon.com/512/3145/3145765.png" 
                  alt="" 
                  className="w-12 h-12 object-contain"
                />
              </div>
              
              {/* Right side decorative images */}
              <div className="fixed right-4 top-[20%] transform -translate-y-1/2 opacity-20 z-0">
                <img 
                  src="https://cdn-icons-png.flaticon.com/512/2436/2436874.png" 
                  alt="" 
                  className="w-16 h-16 object-contain"
                />
              </div>
              <div className="fixed right-4 top-[35%] transform -translate-y-1/2 opacity-15 z-0">
                <img 
                  src="https://cdn-icons-png.flaticon.com/512/3534/3534015.png" 
                  alt="" 
                  className="w-12 h-12 object-contain"
                />
              </div>
              <div className="fixed right-4 top-[50%] transform -translate-y-1/2 opacity-20 z-0">
                <img 
                  src="https://cdn-icons-png.flaticon.com/512/2436/2436729.png" 
                  alt="" 
                  className="w-14 h-14 object-contain"
                />
              </div>
              <div className="fixed right-4 top-[65%] transform -translate-y-1/2 opacity-10 z-0">
                <img 
                  src="https://cdn-icons-png.flaticon.com/512/3145/3145765.png" 
                  alt="" 
                  className="w-10 h-10 object-contain"
                />
              </div>
              <div className="fixed right-4 top-[80%] transform -translate-y-1/2 opacity-15 z-0">
                <img 
                  src="https://cdn-icons-png.flaticon.com/512/2436/2436874.png" 
                  alt="" 
                  className="w-12 h-12 object-contain"
                />
              </div>
              
              {messages.map((message) => (
                <div key={message.id} className="space-y-3 relative z-10">
                  {message.type === 'user' ? (
                    <div className="prose prose-indigo max-w-none font-normal text-gray-900 text-xl leading-relaxed tracking-wide">
                      <ReactMarkdown remarkPlugins={[remarkGfm]}>
                        {message.content}
                      </ReactMarkdown>
                    </div>
                  ) : (
<<<<<<< HEAD
                    <div className="prose prose-indigo max-w-none text-gray-700 text-lg leading-relaxed">
                      <ReactMarkdown remarkPlugins={[remarkGfm]}>
                        {message.content}
                      </ReactMarkdown>
=======
                    <div className="text-gray-700 text-lg leading-relaxed prose prose-lg max-w-none">
                      <ReactMarkdown>{message.content}</ReactMarkdown>
>>>>>>> bc741106
                    </div>
                  )}
                </div>
              ))}
              {isLoading && (
                <div className="space-y-2">
                  <div className="text-gray-700 text-lg leading-relaxed flex items-center space-x-3">
                    <div className="text-muted-foreground italic">Thinking...</div>
                    <div className="flex space-x-1">
                      <div className="w-2 h-2 bg-purple-400 rounded-full animate-bounce" style={{ animationDelay: '0ms' }}></div>
                      <div className="w-2 h-2 bg-purple-400 rounded-full animate-bounce" style={{ animationDelay: '150ms' }}></div>
                      <div className="w-2 h-2 bg-purple-400 rounded-full animate-bounce" style={{ animationDelay: '300ms' }}></div>
                    </div>
                  </div>
                </div>
              )}
            <div ref={messagesEndRef} />
          </div>
        )}
      </div>

        {/* Elegant Input Area at Bottom */}
        <div className="flex-shrink-0 border-t border-purple-200/50 bg-white/85 backdrop-blur-md p-6 shadow-lg">
          <div className="max-w-4xl mx-auto flex flex-col space-y-5">
            {/* Study Action Buttons */}
            <div className="flex flex-wrap gap-4 justify-center">
              <Button 
                variant="outline" 
                onClick={() => {
                  addMessage('Give hint', 'user');
                  simulateAIResponse('Give hint', 'hint');
                }}
                disabled={isLoading}
                className="flex items-center gap-2 px-6 py-2 border-purple-200 hover:bg-purple-50 hover:border-purple-300 transition-all duration-200 shadow-sm"
              >
                <HelpCircle className="w-4 h-4 text-purple-600" />
                <span className="font-medium text-lg">Give Hint</span>
              </Button>
            </div>
            
            {/* File Upload Area */}
            {uploadedFiles.length > 0 && (
              <div className="bg-purple-50 rounded-xl p-4 border border-purple-200">
                <div className="flex items-center gap-2 mb-3">
                  <Paperclip className="w-4 h-4 text-purple-600" />
                  <span className="text-sm font-medium text-purple-700">Attached Files:</span>
                </div>
                <div className="flex flex-wrap gap-2">
                  {uploadedFiles.map((file, index) => (
                    <div key={index} className="flex items-center gap-2 bg-white rounded-lg px-3 py-2 border border-purple-200">
                      <span className="text-sm text-gray-700">{file.name}</span>
                      <button 
                        onClick={() => removeFile(index)}
                        className="text-red-500 hover:text-red-700 text-sm"
                      >
                        ×
                      </button>
                    </div>
                  ))}
                </div>
              </div>
            )}

            {/* Enhanced Input Field */}
            <div className="flex gap-4 items-center">
              <Button
                variant="outline"
                onClick={() => fileInputRef.current?.click()}
                className="h-14 px-4 border-purple-200 hover:bg-purple-50 hover:border-purple-300 transition-all duration-200"
              >
                <Upload className="w-5 h-5 text-purple-600" />
              </Button>
              <Input
                value={inputValue}
                onChange={(e) => setInputValue(e.target.value)}
                onKeyPress={handleKeyPress}
                placeholder="Ask a question"
                disabled={isLoading}
                className="flex-1 h-14 text-lg px-6 border-purple-200 focus:border-purple-400 focus:ring-purple-200 rounded-xl shadow-sm bg-white/80 backdrop-blur-sm"
              />
              <Button 
                onClick={() => handleSubmit()}
                disabled={!inputValue.trim() || isLoading}
                className="h-14 px-6 bg-gradient-to-r from-purple-600 to-indigo-600 hover:from-purple-700 hover:to-indigo-700 text-white rounded-xl shadow-lg transition-all duration-200 transform hover:scale-105"
              >
                <Send className="w-5 h-5" />
              </Button>
              <input
                ref={fileInputRef}
                type="file"
                multiple
                accept="image/*"
                onChange={handleFileUpload}
                className="hidden"
              />
            </div>
          </div>
        </div>
      </div>
    </div>
  );
};

export default ChatInterface;<|MERGE_RESOLUTION|>--- conflicted
+++ resolved
@@ -6,7 +6,6 @@
 import brainIllustration from '@/assets/brain-illustration.jpg';
 import studyDesk from '@/assets/study-desk.jpg';
 import ReactMarkdown from 'react-markdown';
-<<<<<<< HEAD
 import remarkGfm from 'remark-gfm';
 
 // Minimal typing for MathJax on the window object
@@ -17,8 +16,6 @@
     };
   }
 }
-=======
->>>>>>> bc741106
 
 interface Message {
   id: string;
@@ -127,42 +124,24 @@
     setMessages(prev => [...prev, newMessage]);
   };
 
-<<<<<<< HEAD
-  const callBackendHint = async (mode: 'hint' | 'check', learned: string = '') => {
-    try {
-      const response = await fetch('http://localhost:8000/give-hint', {
-=======
   const callBackendHint = async (mode: 'hint' | 'check', userQuestion?: string) => {
     try {
       const response = await fetch('http://localhost:3000/give_hint', {
->>>>>>> bc741106
         method: 'POST',
         headers: {
           'Content-Type': 'application/json',
         },
         body: JSON.stringify({
-<<<<<<< HEAD
-          learned: learned || inputValue || 'Current work context',
-          question: learned || inputValue || ''
-        })
-=======
           question: userQuestion || ""
         }),
->>>>>>> bc741106
       });
       
       if (!response.ok) {
         throw new Error(`HTTP error! status: ${response.status}`);
       }
       
-<<<<<<< HEAD
-      // The endpoint returns JSON with hint field
-      const result = await response.json();
-      return result.hint || 'No response from server';
-=======
       const responseText = await response.text();
       return responseText || 'No response from server';
->>>>>>> bc741106
     } catch (error) {
       console.error('Error calling backend:', error);
       return mode === 'hint' 
@@ -177,12 +156,8 @@
     let response = '';
     
     if (mode === 'hint' || mode === 'check') {
-<<<<<<< HEAD
-      response = await callBackendHint(mode, userInput);
-=======
       // For button clicks, don't pass user input (use default behavior)
       response = await callBackendHint(mode);
->>>>>>> bc741106
     } else {
       // For text input, pass the user's question to the hint endpoint
       response = await callBackendHint('hint', userInput);
@@ -483,15 +458,8 @@
                       </ReactMarkdown>
                     </div>
                   ) : (
-<<<<<<< HEAD
-                    <div className="prose prose-indigo max-w-none text-gray-700 text-lg leading-relaxed">
-                      <ReactMarkdown remarkPlugins={[remarkGfm]}>
-                        {message.content}
-                      </ReactMarkdown>
-=======
                     <div className="text-gray-700 text-lg leading-relaxed prose prose-lg max-w-none">
                       <ReactMarkdown>{message.content}</ReactMarkdown>
->>>>>>> bc741106
                     </div>
                   )}
                 </div>
