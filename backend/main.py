# Created by Melody Yu
# Created on Sep 13, 2025
# Enhanced for Thynk: Always Ask Y

import os
import json
import time
import base64
import io
from datetime import datetime, timezone
from typing import Dict, Any, List, Optional

import modal
from fastapi import FastAPI, HTTPException, Request
from fastapi.responses import Response, JSONResponse
from dotenv import load_dotenv
from pydantic import BaseModel
from PIL import Image
import numpy as np
from ocr_models.ocr_factory import OCRFactory
from ocr_models.base_ocr import SimpleOCRResponse
from redis_client import ThynkRedisClient

<<<<<<< HEAD

# Import Thynk system components
from .thynk_functions import (
    is_different, 
    context_compression, 
    get_context, 
    give_hint,
    lecture_context_compression
)
from .redis_client import redis_client
from .audio_transcription import audio_transcriber
=======
# Import Thynk system components (support running as package or as script)
# try:
from thynk_functions import is_different, context_compression, get_context, give_hint
from redis_client import redis_client
# except ImportError:
#     # Fallback for when running this file directly (e.g., `python backend/main.py`)
#     from thynk_functions import is_different, context_compression, get_context, give_hint
#     from redis_client import redis_client
>>>>>>> dd347ee7

# EasyOCR imports
# try:
#     import easyocr
#     EASYOCR_AVAILABLE = True
# except ImportError:
#     EASYOCR_AVAILABLE = False
#     print("EasyOCR not available. Install easyocr to use OCR.")

EASYOCR_AVAILABLE = False

# Modal imports (only if Modal is available)
try:
    import modal
    MODAL_AVAILABLE = True
except ImportError:
    MODAL_AVAILABLE = False

load_dotenv()

# Create FastAPI app
fastapi_app = FastAPI(title="Rizzoids Backend", version="1.0.0")
thynk_client = ThynkRedisClient()

# --- Modal Setup ---
app = modal.App("rizzoids-backend")
image = modal.Image.debian_slim(python_version="3.12").pip_install(
    "fastapi==0.104.1",
    "uvicorn[standard]==0.24.0",
    "python-dotenv==1.0.0",
    "modal==0.64.0",
    "easyocr==1.7.0",
    "pillow==10.1.0",
    "pydantic==2.5.0",
    "anthropic==0.25.0",
    "redis==5.0.1",
    "upstash-redis==0.15.0",
)

@fastapi_app.get("/")
async def root():
    return {"message": "Rizzoids Backend API", "status": "running"}

@fastapi_app.get("/health")
async def health_check():
    return {"status": "healthy", "service": "rizzoids-backend"}

# Pydantic models
class OCRRequest(BaseModel):
    image_base64: str

class OCRResponse(BaseModel):
    text: str
    confidence: Optional[float] = None
    success: bool

# Thynk system models
class ThynkContextRequest(BaseModel):
    text: str

class HintRequest(BaseModel):
    learned: str
    question: Optional[str] = ""

class ContextStatusResponse(BaseModel):
    status: str
    total_entries: int
    context_preview: str

# Initialize EasyOCR reader (lazy loading)
_ocr_reader = None

@fastapi_app.get("/ocr/models")
async def get_available_ocr_models():
    """Get list of available OCR models"""
    available_models = OCRFactory.get_available_models()
    return {"available_models": available_models}

# Initialize OCR model using factory
_ocr_model = None

def get_ocr_model():
    """Get or initialize OCR model (lazy loading)"""
    global _ocr_model
    if _ocr_model is None:
        # Get available models and use the first available one
        available_models = OCRFactory.get_available_models()
        if not available_models:
            raise HTTPException(
                status_code=500,
                detail="No OCR models are available. Please check your environment configuration."
            )
        
        # Prefer Claude, then EasyOCR, then Google Vision
        preferred_order = ["jury","claude", "easyocr", "google_vision"]
        selected_model = None
        
        for preferred in preferred_order:
            if preferred in available_models:
                selected_model = preferred
                break
        
        # Fallback to first available if none of the preferred models are available
        if selected_model is None:
            selected_model = available_models[0]
        
        print(f"Using OCR model: {selected_model}")
        _ocr_model = OCRFactory.create_ocr_model(selected_model)
    return _ocr_model

# OCR endpoints
@fastapi_app.post("/ocr", response_model=SimpleOCRResponse)
async def perform_ocr(request: OCRRequest):
    """Extract text from image using OCR"""
    try:
        ocr_model = get_ocr_model()
        return await ocr_model.extract_text_from_image(request.image_base64)
    except HTTPException as he:
        import traceback
        print("/ocr endpoint HTTPException:", he.detail)
        print(traceback.format_exc())
        raise he
    except Exception as e:
        import traceback
        print("/ocr endpoint error:", e)
        print(traceback.format_exc())
        # Re-raise as HTTPException to ensure proper JSON response
        raise HTTPException(status_code=500, detail=str(e))

@fastapi_app.post("/analyze-photo", response_model=SimpleOCRResponse)
async def analyze_photo(request: OCRRequest):
    """Analyze photo from Mentra glasses and extract text using OCR"""
    print("Analyzing photo...")
    try:
        ocr_model = get_ocr_model()
        result = await ocr_model.extract_text_from_image(request.image_base64)
        if result.success:
            text = result.full_text
            await thynk_client.store_context(text)
        return result
    except HTTPException as he:
        import traceback
        print("/analyze-photo endpoint HTTPException:", he.detail)
        print(traceback.format_exc())
        raise he
    except Exception as e:
        import traceback
        print("/analyze-photo endpoint error:", e)
        print(traceback.format_exc())
        raise HTTPException(status_code=500, detail=str(e))

@fastapi_app.post("/process-audio", response_model=AudioResponse)
async def process_audio(request: AudioRequest):
    """
    Process audio input for lecture mode - transcribe and compress content
    """
    try:
        # Transcribe audio using Whisper
        transcription_result = audio_transcriber.transcribe_base64_audio(request.audio_base64)
        
        if not transcription_result["success"]:
            return {
                "success": False,
                "error": f"Transcription failed: {transcription_result.get('error', 'Unknown error')}",
                "transcript": "",
                "session_id": request.session_id
            }
        
        transcript = transcription_result["text"]
        
        # Skip processing if transcript is too short or empty
        if len(transcript.strip()) < 10:
            return {
                "success": True,
                "transcript": transcript,
                "compressed_content": "Audio too short to process",
                "session_id": request.session_id,
                "compression_stats": {
                    "original_length": len(transcript),
                    "compressed_length": 0
                }
            }
        
        # Use lecture-specific context compression with session ID
        session_id = request.session_id or "default"
        compression_result = await lecture_context_compression(transcript, session_id)
        
        if compression_result["success"]:
            return {
                "success": True,
                "transcript": transcript,
                "compressed_content": compression_result["compressed_content"],
                "session_id": session_id,
                "compression_stats": {
                    "original_length": compression_result["original_length"],
                    "compressed_length": compression_result["compressed_length"]
                }
            }
        else:
            return {
                "success": False,
                "error": compression_result.get("error", "Failed to compress lecture content"),
                "transcript": transcript,
                "session_id": session_id
            }
            
    except Exception as e:
        return {
            "success": False,
            "error": f"Audio processing failed: {str(e)}"
        }

@fastapi_app.get("/context_status")
async def context_status():
    """Debug endpoint to check stored context"""
    try:
        context_data = await get_context()
        return {
            "status": "success", 
            "total_entries": context_data["entries"], 
            "context_preview": context_data["context"][:500] + "..." if len(context_data["context"]) > 500 else context_data["context"]
        }
    except Exception as e:
        return {"status": "error", "message": str(e)}

# Thynk System Endpoints

@fastapi_app.post("/give-hint")
async def give_hint_endpoint(request: HintRequest):
    """
    Generate a helpful hint based on learned context.
    This is the main endpoint for the frontend 'get hint' button.
    """
    try:
        hint_text = await give_hint(request.learned, request.question)
        return {"hint": hint_text, "status": "success"}
    except Exception as e:
        return {"hint": "💡 **Hint:** Keep working through the problem step by step!", "status": "error", "message": str(e)}

@fastapi_app.post("/context-compression")
async def context_compression_endpoint(request: ThynkContextRequest):
    """
    Manually trigger context compression (useful for testing)
    """
    try:
        content_data = {"text": request.text}
        await context_compression(content_data)
        return {"status": "success", "message": "Context processed and stored"}
    except Exception as e:
        return {"status": "error", "message": str(e)}

@fastapi_app.get("/get-context")
async def get_context_endpoint():
    """
    Retrieve current learning context
    """
    try:
        context_data = await get_context()
        return {
            "status": "success",
            "entries": context_data["entries"],
            "context": context_data["context"]
        }
    except Exception as e:
        return {"status": "error", "message": str(e)}

@fastapi_app.post("/is-different")
async def is_different_endpoint(request: ThynkContextRequest):
    """
    Check if content is different enough to process (useful for testing)
    """
    try:
        content_data = {"text": request.text}
        result = is_different(content_data)
        return {
            "status": "success",
            "is_different": bool(result.get("text")),
            "content": result.get("text", "")
        }
    except Exception as e:
        return {"status": "error", "message": str(e)}

@fastapi_app.delete("/clear-context")
async def clear_context_endpoint():
    """
    Clear all stored context (useful for testing)
    """
    try:
        success = await redis_client.clear_context()
        if success:
            return {"status": "success", "message": "Context cleared"}
        else:
            return {"status": "error", "message": "Failed to clear context"}
    except Exception as e:
        return {"status": "error", "message": str(e)}

# Modal deployment setup (only if Modal is available)
if MODAL_AVAILABLE:
    # Create Modal app (use 'app' as the variable name for Modal CLI)
    app = modal.App("rizzoids-backend-personal")
    
    # Define the image with FastAPI and EasyOCR
    image = modal.Image.debian_slim(python_version="3.12").pip_install([
        "fastapi==0.104.1",
        "uvicorn[standard]==0.24.0",
        "python-dotenv==1.0.0",
        "pydantic==2.11.9",
        "pillow==10.1.0",
        "numpy",
        "easyocr==1.7.0",
        "anthropic==0.25.0",
        "redis==5.0.1",
        "upstash-redis==0.15.0",
        "google-cloud-vision",
        "cerebras-cloud-sdk==1.50.1"
    ])
    
    # Modal deployment using the same FastAPI app
    @app.function(
        image=image,
        memory=1024,
        cpu=1.0
    )
    @modal.asgi_app(label="rizzoids-api")
    def modal_fastapi_app():
        return fastapi_app

# Local development server
if __name__ == "__main__":
    import uvicorn
    port = int(os.getenv("PORT", 8000))
    uvicorn.run(
        "main:fastapi_app",
        host="0.0.0.0",
        port=port,
        reload=True,
        log_level="info"
    )<|MERGE_RESOLUTION|>--- conflicted
+++ resolved
@@ -21,7 +21,6 @@
 from ocr_models.base_ocr import SimpleOCRResponse
 from redis_client import ThynkRedisClient
 
-<<<<<<< HEAD
 
 # Import Thynk system components
 from .thynk_functions import (
@@ -33,7 +32,6 @@
 )
 from .redis_client import redis_client
 from .audio_transcription import audio_transcriber
-=======
 # Import Thynk system components (support running as package or as script)
 # try:
 from thynk_functions import is_different, context_compression, get_context, give_hint
@@ -42,7 +40,6 @@
 #     # Fallback for when running this file directly (e.g., `python backend/main.py`)
 #     from thynk_functions import is_different, context_compression, get_context, give_hint
 #     from redis_client import redis_client
->>>>>>> dd347ee7
 
 # EasyOCR imports
 # try:
