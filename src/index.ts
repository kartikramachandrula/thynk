--- conflicted
+++ resolved
@@ -69,39 +69,6 @@
       // Skip empty commands or very short commands that might be noise
       if (!command || command.length < 3) return;
 
-<<<<<<< HEAD
-      if (command.includes("take photo") || command.includes("capture")) {
-        // Voice command to take a single photo
-        session.layouts.showTextWall("Voice command: Taking photo...", {durationMs: 3000});
-        try {
-          const photo = await session.camera.requestPhoto();
-          this.cachePhoto(photo, userId);
-          await session.audio.speak("Photo captured and processing OCR.");
-        } catch (error) {
-          this.logger.error(`Error taking photo via voice: ${error}`);
-          await session.audio.speak("Sorry, I couldn't take the photo.");
-        }
-      } else if (command.includes("give hint") || command.includes("hint") || command.includes("help")) {
-        session.layouts.showTextWall("Voice command: Giving hint...", {durationMs: 3000});
-        try {
-          // Call the give_hint endpoint with the user's command
-          const response = await fetch(`${process.env.BACKEND_URL || 'http://localhost:8000'}/give-hint`, {
-            method: 'POST',
-            headers: {
-              'Content-Type': 'application/json',
-            },
-            body: JSON.stringify({
-              learned: command
-            })
-          });
-
-          if (response.ok) {
-            const hintText = await response.text();
-            // Speak the hint response from the backend
-            await session.audio.speak(`Here's a hint: ${hintText}`);
-          } else {
-            await session.audio.speak("Sorry, I couldn't generate a hint right now.");
-=======
       // Filter out ambient noise and non-command speech
       const validCommands = ["take photo", "capture", "give hint", "hint", "help"];
       const isValidCommand = validCommands.some(cmd => command.includes(cmd));
@@ -153,7 +120,6 @@
           } catch (error) {
             this.logger.error(`Error getting hint: ${error}`);
             await session.audio.speak("Sorry, there was an error getting your hint.");
->>>>>>> 75457e4d
           }
         }
       } finally {
